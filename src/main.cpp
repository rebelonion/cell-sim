#include <random>
#include <unordered_map>
#include <tuple>

#include "raylib.h"
#include "raymath.h"
#include "MeshGenerator.h"
#include "TruncatedOctahedraManager.h"
#include "BoundaryManager.h"
#define RLIGHTS_IMPLEMENTATION
#include "rlgl.h"
#include "rlights.h"
#define RAYGUI_IMPLEMENTATION
#include "raygui.h"

#if defined(PLATFORM_DESKTOP)
#define GLSL_VERSION            330
#else   // PLATFORM_ANDROID, PLATFORM_WEB
#define GLSL_VERSION            100
#endif


int main() {
    constexpr int screenWidth = 800 * 2;
    constexpr int screenHeight = 450 * 2;
    InitWindow(screenWidth, screenHeight, "3D Outline Shader");

    // Load and configure the instancing shader
    const Shader shader = LoadShader(TextFormat("../data/shaders/lighting_instancing.vs", GLSL_VERSION),
                                     TextFormat("../data/shaders/lighting.fs", GLSL_VERSION));

    shader.locs[SHADER_LOC_MATRIX_MVP] = GetShaderLocation(shader, "mvp");
    shader.locs[SHADER_LOC_VECTOR_VIEW] = GetShaderLocation(shader, "viewPos");
    shader.locs[SHADER_LOC_MATRIX_MODEL] = GetShaderLocationAttrib(shader, "instanceTransform");

    const int ambientLoc = GetShaderLocation(shader, "ambient");
    SetShaderValue(shader, ambientLoc, (float[4]){0.2f, 0.2f, 0.2f, 1.0f}, SHADER_UNIFORM_VEC4);

    Light lights[MAX_LIGHTS] = {0};
    constexpr float lightRadius = 400.0f;
    constexpr float lightHeight = 3.0f;
    float rotationAngle = 0.0f;

    lights[0] =
            CreateLight(LIGHT_POINT, (Vector3){-lightRadius, lightHeight, -lightRadius}, Vector3Zero(), WHITE, shader);
    lights[1] =
            CreateLight(LIGHT_POINT, (Vector3){lightRadius, lightHeight, lightRadius}, Vector3Zero(), WHITE, shader);
    lights[2] =
            CreateLight(LIGHT_POINT, (Vector3){-lightRadius, lightHeight, lightRadius}, Vector3Zero(), WHITE, shader);
    lights[3] =
            CreateLight(LIGHT_POINT, (Vector3){lightRadius, lightHeight, -lightRadius}, Vector3Zero(), WHITE, shader);

    Camera3D camera = {};
    camera.position = Vector3{-200.0f, 400.0f, -200.0f};
    camera.target = Vector3{200.0f, 120.0f, 200.0f};
    camera.up = Vector3{0.0f, 1.0f, 0.0f};
    camera.fovy = 45.0f;
    camera.projection = CAMERA_PERSPECTIVE;
    
    DisableCursor();    // Limit cursor to relative movement inside the window
    rlFrustum(100000.0f, 100000.0f, 100000.0f, 100000.0f, 100000.0f, 100000.0f);
    rlSetClipPlanes(0.1f, 10000.0f);

    Material material = LoadMaterialDefault();
    material.shader = shader;
    material.maps[MATERIAL_MAP_DIFFUSE].color = WHITE;
    material.maps[MATERIAL_MAP_SPECULAR].color = WHITE;
    constexpr float shininess = 0.0f;
    material.maps[MATERIAL_MAP_SPECULAR].value = 0.5f;
    material.maps[MATERIAL_MAP_DIFFUSE].value = 1.0f;
    const int shininessLoc = GetShaderLocation(shader, "shininess");
    SetShaderValue(shader, shininessLoc, &shininess, SHADER_UNIFORM_FLOAT);

    const Model model = LoadModelFromMesh(MeshGenerator::genTruncatedOctahedron());
    model.materials[0] = material;

    TruncatedOctahedraManager octaManager(model, material);
    // The TruncatedOctahedraManager now creates its own BoundaryManager internally

    const float LIGHT_ROTATION_SPEED = 0.5f;

    SetTargetFPS(60);
    bool generationActive = false;
    while (!WindowShouldClose()) {
        const float deltaTime = GetFrameTime();

        rotationAngle += LIGHT_ROTATION_SPEED * deltaTime;

        lights[0].position = (Vector3){
            -lightRadius * cosf(rotationAngle),
            lightHeight,
            -lightRadius * sinf(rotationAngle)
        };
        lights[1].position = (Vector3){
            lightRadius * cosf(rotationAngle + PI),
            lightHeight,
            lightRadius * sinf(rotationAngle + PI)
        };
        lights[2].position = (Vector3){
            -lightRadius * cosf(rotationAngle + PI / 2),
            lightHeight,
            lightRadius * sinf(rotationAngle + PI / 2)
        };
        lights[3].position = (Vector3){
            lightRadius * cosf(rotationAngle - PI / 2),
            lightHeight,
            -lightRadius * sinf(rotationAngle - PI / 2)
        };
        
        // Handle boundary resizing with arrow keys before simulation starts
        if (!octaManager.isGenerationActive()) {
            octaManager.handleBoundaryResizing();

            if (IsKeyPressed(KEY_EQUAL) || IsKeyPressed(KEY_KP_ADD)) {
                octaManager.setOctahedraSpacing(octaManager.getOctahedraSpacing() + 5.0f);
            }
            
            if (IsKeyPressed(KEY_MINUS) || IsKeyPressed(KEY_KP_SUBTRACT)) {
                octaManager.setOctahedraSpacing(std::max(5.0f, octaManager.getOctahedraSpacing() - 5.0f));
            }

            if (IsKeyPressed(KEY_LEFT_BRACKET)) {
                octaManager.setOctahedraLayers(std::max(1, octaManager.getOctahedraLayers() - 1));
            }
            
            if (IsKeyPressed(KEY_RIGHT_BRACKET)) {
                octaManager.setOctahedraLayers(octaManager.getOctahedraLayers() + 1);
            }
        }

        // Toggle cell generation thread
        if (IsKeyPressed(KEY_SPACE)) {
            if (octaManager.isGenerationActive()) {
                octaManager.stopGenerationThread();
            } else {
                octaManager.startGenerationThread();
            }
        }

        if (octaManager.isGenerationActive()) {
            octaManager.applyPendingChanges();
        }

        if (IsKeyPressed(KEY_V)) {
            octaManager.updateVisibility();
        }

        if (IsKeyPressed(KEY_B)) {
            octaManager.toggleBoundaryVisibility();
        }

        if (IsKeyPressed(KEY_E)) {
            octaManager.toggleBoundaryEnabled();
        }

        // Update camera with free mode
        UpdateCamera(&camera, CAMERA_FREE);
        
        // WASD movement for camera position
        const float moveSpeed = 100.0f * deltaTime;
        if (IsKeyDown(KEY_W)) {
            Vector3 forward = Vector3Normalize(Vector3Subtract(camera.target, camera.position));
            camera.position = Vector3Add(camera.position, Vector3Scale(forward, moveSpeed));
            camera.target = Vector3Add(camera.target, Vector3Scale(forward, moveSpeed));
        }
        if (IsKeyDown(KEY_S)) {
            Vector3 backward = Vector3Normalize(Vector3Subtract(camera.position, camera.target));
            camera.position = Vector3Add(camera.position, Vector3Scale(backward, moveSpeed));
            camera.target = Vector3Add(camera.target, Vector3Scale(backward, moveSpeed));
        }
        if (IsKeyDown(KEY_A)) {
            Vector3 right = Vector3CrossProduct(Vector3Subtract(camera.target, camera.position), camera.up);
            right = Vector3Normalize(right);
            camera.position = Vector3Subtract(camera.position, Vector3Scale(right, moveSpeed));
            camera.target = Vector3Subtract(camera.target, Vector3Scale(right, moveSpeed));
        }
        if (IsKeyDown(KEY_D)) {
            Vector3 right = Vector3CrossProduct(Vector3Subtract(camera.target, camera.position), camera.up);
            right = Vector3Normalize(right);
            camera.position = Vector3Add(camera.position, Vector3Scale(right, moveSpeed));
            camera.target = Vector3Add(camera.target, Vector3Scale(right, moveSpeed));
        }

        const float cameraPos[3] = {camera.position.x, camera.position.y, camera.position.z};
        SetShaderValue(shader, shader.locs[SHADER_LOC_VECTOR_VIEW], cameraPos, SHADER_UNIFORM_VEC3);

        for (const auto &light: lights) UpdateLightValues(shader, light);

        BeginDrawing(); {
            ClearBackground(GRAY);
            BeginMode3D(camera); {
                octaManager.draw();
            }
            EndMode3D();

            DrawFPS(10, 10);

            if (octaManager.isGenerationActive() || octaManager.getCount() > 0) {
                DrawText(TextFormat("Octahedra: %zu", octaManager.getCount()), 10, 30, 20, BLACK);
            } else {
                DrawText(TextFormat("Octahedra preview: %zu", octaManager.getStartingPositionCount()), 10, 30, 20, BLACK);
            }

            if (octaManager.isGenerationActive()) {
                DrawText("Generating new octahedra (background)...", 10, 70, 20, GREEN);
            } else {
                DrawText("Press SPACE to toggle generation", 10, 70, 20, DARKGRAY);
            }

<<<<<<< HEAD
                if (debugStats.frameCounter % 60 == 0) {
                    debugStats.visibilityStats = octaManager.getVisibilityStats();
                }

                
                // Show boundary constraint status
                const char* boundaryStatus = octaManager.isBoundaryEnabled() ? "ENABLED" : "DISABLED";
                DrawText(TextFormat("Boundary constraint: %s", boundaryStatus), 
                         10, 90, 20, octaManager.isBoundaryEnabled() ? GREEN : GRAY);
                DrawText("Press R to reset entire simulation", 10, GetScreenHeight() - 120, 18, DARKGRAY);
                DrawText("Press D to toggle debug information", 10, GetScreenHeight() - 100, 18, DARKGRAY);
                DrawText("Press V to update visibility calculations", 10, GetScreenHeight() - 80, 18, DARKGRAY);
                DrawText("Press B to toggle boundary visibility", 10, GetScreenHeight() - 60, 18, DARKGRAY);
                DrawText("Press N to generate a new random boundary", 10, GetScreenHeight() - 40, 18, DARKGRAY);
                DrawText("Press E to toggle boundary constraint", 10, GetScreenHeight() - 20, 18, DARKGRAY);
=======
            // Show boundary constraint status
            const char *boundaryStatus = octaManager.isBoundaryEnabled() ? "ENABLED" : "DISABLED";
            DrawText(TextFormat("Boundary constraint: %s", boundaryStatus),
                     10, 90, 20, octaManager.isBoundaryEnabled() ? GREEN : GRAY);
            DrawText("Press R to reset entire simulation", 10, GetScreenHeight() - 140, 18, DARKGRAY);
            DrawText("Press V to update visibility calculations", 10, GetScreenHeight() - 100, 18, DARKGRAY);
            DrawText("Press B to toggle boundary visibility", 10, GetScreenHeight() - 80, 18, DARKGRAY);
            DrawText("Press E to toggle boundary constraint", 10, GetScreenHeight() - 40, 18, DARKGRAY);
            
            // Show resize controls only when simulation is not running
            if (!octaManager.isGenerationActive()) {
                DrawText("Use ARROW KEYS to resize boundary before starting simulation", 10, GetScreenHeight() - 60, 18, GREEN);
                DrawText(TextFormat("Octahedra spacing: %.1f (Use +/- keys to adjust)", octaManager.getOctahedraSpacing()), 
                         10, GetScreenHeight() - 40, 18, GREEN);
                DrawText(TextFormat("Octahedra layers: %d (Use [/] keys to adjust)", octaManager.getOctahedraLayers()),
                         10, GetScreenHeight() - 20, 18, GREEN);
>>>>>>> b5f015aa
            }
        }
        EndDrawing();
    }

    CloseWindow();
    return 0;
}<|MERGE_RESOLUTION|>--- conflicted
+++ resolved
@@ -207,23 +207,6 @@
                 DrawText("Press SPACE to toggle generation", 10, 70, 20, DARKGRAY);
             }
 
-<<<<<<< HEAD
-                if (debugStats.frameCounter % 60 == 0) {
-                    debugStats.visibilityStats = octaManager.getVisibilityStats();
-                }
-
-                
-                // Show boundary constraint status
-                const char* boundaryStatus = octaManager.isBoundaryEnabled() ? "ENABLED" : "DISABLED";
-                DrawText(TextFormat("Boundary constraint: %s", boundaryStatus), 
-                         10, 90, 20, octaManager.isBoundaryEnabled() ? GREEN : GRAY);
-                DrawText("Press R to reset entire simulation", 10, GetScreenHeight() - 120, 18, DARKGRAY);
-                DrawText("Press D to toggle debug information", 10, GetScreenHeight() - 100, 18, DARKGRAY);
-                DrawText("Press V to update visibility calculations", 10, GetScreenHeight() - 80, 18, DARKGRAY);
-                DrawText("Press B to toggle boundary visibility", 10, GetScreenHeight() - 60, 18, DARKGRAY);
-                DrawText("Press N to generate a new random boundary", 10, GetScreenHeight() - 40, 18, DARKGRAY);
-                DrawText("Press E to toggle boundary constraint", 10, GetScreenHeight() - 20, 18, DARKGRAY);
-=======
             // Show boundary constraint status
             const char *boundaryStatus = octaManager.isBoundaryEnabled() ? "ENABLED" : "DISABLED";
             DrawText(TextFormat("Boundary constraint: %s", boundaryStatus),
@@ -240,7 +223,6 @@
                          10, GetScreenHeight() - 40, 18, GREEN);
                 DrawText(TextFormat("Octahedra layers: %d (Use [/] keys to adjust)", octaManager.getOctahedraLayers()),
                          10, GetScreenHeight() - 20, 18, GREEN);
->>>>>>> b5f015aa
             }
         }
         EndDrawing();
